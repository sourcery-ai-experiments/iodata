# IODATA is an input and output module for quantum chemistry.
# Copyright (C) 2011-2019 The IODATA Development Team
#
# This file is part of IODATA.
#
# IODATA is free software; you can redistribute it and/or
# modify it under the terms of the GNU General Public License
# as published by the Free Software Foundation; either version 3
# of the License, or (at your option) any later version.
#
# IODATA is distributed in the hope that it will be useful,
# but WITHOUT ANY WARRANTY; without even the implied warranty of
# MERCHANTABILITY or FITNESS FOR A PARTICULAR PURPOSE.  See the
# GNU General Public License for more details.
#
# You should have received a copy of the GNU General Public License
# along with this program; if not, see <http://www.gnu.org/licenses/>
# --
"""Q-Chem Log file format.

This module will load Q-Chem log file into IODATA.
"""

from typing import Tuple
from collections import namedtuple
from distutils.util import strtobool

import numpy as np

from ..docstrings import document_load_one
from ..orbitals import MolecularOrbitals
from ..periodic import sym2num
from ..utils import LineIterator, angstrom, kcalmol, calmol, kjmol

__all__ = []

PATTERNS = ['*.qchemlog']


@document_load_one("qchemlog", ['atcoords', 'atmasses', 'atnums', 'energy', 'g_rot',
<<<<<<< HEAD
                                'mo', 'lot', 'nelec', 'obasis_name', 'run_type', 'extra'],
=======
                                'mo', 'lot', 'obasis_name', 'run_type', 'extra'],
>>>>>>> ced78e6b
                   ['athessian'])
def load_one(lit: LineIterator) -> dict:
    """Do not edit this docstring. It will be overwritten."""
    data = load_qchemlog_low(lit)

    # add these labels if they are loaded
    result_labels = ['atcoords', 'atmasses', 'atnums', 'energy', 'g_rot',
                     'run_type', 'athessian', 'lot', 'obasis_name']
    result = {label: data[label] for label in result_labels if data.get(label) is not None}

    # mulliken charges
    if data.get("mulliken_charges") is not None:
        result["atcharges"] = {"mulliken": data["mulliken_charges"]}

    # build molecular orbitals
    # ------------------------
    # restricted case
    if data['unrestricted'] is False:
        mo_energies = np.concatenate((data['mo_a_occ'], data['mo_a_vir']), axis=0)
        mo_coeffs = np.full((data['nbasis'], data['norba']), np.nan)
        mo_occs = np.zeros(mo_coeffs.shape[1])
        mo_occs[:data['alpha_elec']] = 1.0
        mo_occs[:data['beta_elec']] += 1.0
        mo = MolecularOrbitals("restricted", data['norba'], data['norba'],
                               mo_occs, mo_coeffs, mo_energies, None)
    # unrestricted case
    else:
        mo_energies = np.concatenate((data['mo_a_occ'], data['mo_a_vir'],
                                      data['mo_b_occ'], data['mo_b_vir']), axis=0)
        mo_coeffs = np.full((data['nbasis'], data['norba'] + data['norbb']), np.nan)
        mo_occs = np.zeros(mo_coeffs.shape[1])
        # number of alpha & beta electrons and number of alpha molecular orbitals
        na, nb = data['alpha_elec'], data['beta_elec']
        na_mo = len(data['mo_a_occ']) + len(data['mo_a_vir'])
        mo_occs[:na] = 1.0
        mo_occs[na_mo: na_mo + nb] = 1.0
        mo = MolecularOrbitals("unrestricted", data['norba'], data['norbb'],
                               mo_occs, mo_coeffs, mo_energies, None)
    result['mo'] = mo

    # moments
    moments = {}
    if 'dipole' in data:
        moments[(1, 'c')] = data['dipole']
    if 'quadrupole' in data:
        # Convert to alphabetical ordering: xx, xy, xz, yy, yz, zz
        moments[(2, 'c')] = data['quadrupole'][[0, 1, 3, 2, 4, 5]]
    if moments:
        result['moments'] = moments

    # extra dictionary
    # ----------------
    # add labels to extra dictionary if they are loaded
    extra_labels = ['spin_multi', 'nuclear_repulsion_energy',
                    'polarizability_tensor', 'imaginary_freq', 'vib_energy',
                    'eda2', 'frags']

    extra = {label: data[label] for label in extra_labels if data.get(label) is not None}
    # if present, convert vibrational energy from kcal/mol to "atomic units + K"
    if 'vib_energy' in extra:
        extra['vib_energy'] *= kcalmol

    # if present, convert enthalpy terms from kcal/mol to "atomic units + K"
    if 'enthalpy_dict' in data:
        extra['enthalpy_dict'] = {k: v * kcalmol for k, v in data['enthalpy_dict'].items()}

    # if present, convert entropy terms from cal/mol.K to "atomic units + Kalvin"
    if 'entropy_dict' in data:
        extra['entropy_dict'] = {k: v * calmol for k, v in data['entropy_dict'].items()}

    # if present, convert eda terms from kj/mol to atomic units
    if 'eda2' in data:
        extra['eda2'] = {k: v * kjmol for k, v in data['eda2'].items()}

    result['extra'] = extra
    return result


def load_qchemlog_low(lit: LineIterator) -> dict:
    """Load the information from Q-Chem log file."""
    data = {}
    while True:
        try:
            line = next(lit).strip()
        except StopIteration:
            # Read until the end of the file.
            break

<<<<<<< HEAD
=======
        # get the atomic information
        if line.startswith('$molecule'):
            data['atnums'], data['atcoords'] = _helper_atoms(lit)
            data['natom'] = len(data['atnums'])
>>>>>>> ced78e6b
        # job specifications
        if line.startswith('$rem') and 'run_type' not in data:
            data.update(_helper_job(lit))
        # standard nuclear orientation
        elif line.startswith('Standard Nuclear Orientation (Angstroms)') and 'atcoords' not in data:
            # atnums, alpha_elec, beta_elec, nbasis, nuclear_replusion_energy, energy, atcoords
            data['atnums'], data['alpha_elec'], data['beta_elec'], data['nbasis'], \
                data['nuclear_repulsion_energy'], data['atcoords'] = _helper_electron(lit)
            data['natom'] = len(data['atnums'])
        # standard nuclear orientation for fragments in EDA jobs
        elif line.startswith('Standard Nuclear Orientation (Angstroms)'):
            if 'frags' not in data:
                frags = {}
                frag = 0
            frag += 1
            frags[f'frag_{frag}'] = _helper_electron(lit)
            data['frags'] = frags
            # energy
        elif line.startswith('Total energy in the final basis set'):
            data['energy'] = float(line.strip().split()[-1])
        elif line.startswith('the SCF tolerance is set'):
            data['energy'] = _helper_energy(lit)
        # orbital energies
        elif line.startswith('Orbital Energies (a.u.)') and data['unrestricted'] is False:
            result = _helper_orbital_energies_restricted(lit)
            data['mo_a_occ'], data['mo_a_vir'] = result
            # compute number of alpha
            data['norba'] = len(data['mo_a_occ']) + len(data['mo_a_vir'])
        # orbital energies
        elif line.startswith('Orbital Energies (a.u.)') and data['unrestricted'] is True:
            result = _helper_orbital_energies_unrestricted(lit)
            data['mo_a_occ'], data['mo_b_occ'], data['mo_a_vir'], data['mo_b_vir'] = result
            # compute number of alpha and beta molecular orbitals
            data['norba'] = len(data['mo_a_occ']) + len(data['mo_a_vir'])
            data['norbb'] = len(data['mo_b_occ']) + len(data['mo_b_vir'])
        # mulliken charges
        elif line.startswith('Ground-State Mulliken Net Atomic Charges'):
            data['mulliken_charges'] = _helper_mulliken(lit)
        #  cartesian multipole moments
        elif line.startswith('Cartesian Multipole Moments'):
            data['dipole'], data['quadrupole'], data['dipole_tol'] = _helper_dipole_moments(lit)
        # polarizability matrix
        elif line.startswith('Polarizability Matrix (a.u.)'):
            data['polarizability_tensor'] = _helper_polar(lit)
        # hessian matrix
        elif line.startswith('Hessian of the SCF Energy'):
            data['athessian'] = _helper_hessian(lit, data['natom'])
        # vibrational analysis
        elif line.startswith('**                       VIBRATIONAL ANALYSIS'):
            data['imaginary_freq'], data['vib_energy'], data['atmasses'] = _helper_vibrational(lit)
        # rotational symmetry number
        elif line.startswith('Rotational Symmetry Number'):
            data['g_rot'] = int(line.split()[-1])
            data['enthalpy_dict'], data['entropy_dict'] = _helper_thermo(lit)
        # Energy Decomposition analysis (EDA)
        elif line.startswith('Basic EDA Quantities'):
            data['eda2'] = _helper_eda(lit)

    return data


<<<<<<< HEAD
=======
def _helper_atoms(lit: LineIterator) -> Tuple:
    """Load list of coordinates from an Q-Chem log output file format."""
    # Skip line with net charge and spin multiplicity
    next(lit)
    # atomic numbers and atomic coordinates (in Angstrom)
    atom_symbols = []
    atcoords = []
    for line in lit:
        if line.strip() == '$end':
            break
        atom_symbols.append(line.strip().split()[0])
        atcoords.append([float(i) for i in line.strip().split()[1:]])
    atnums = np.array([sym2num[i] for i in atom_symbols])
    atcoords = np.array(atcoords)
    return atnums, atcoords


>>>>>>> ced78e6b
def _helper_job(lit: LineIterator) -> Tuple:
    """Load job specifications from Q-Chem log out file format."""
    data_rem = {}
    for line in lit:
        if line.strip() == '$end':
            break
        line = line.strip()
        # parse job type section; some sections might not be available
        if line.lower().startswith('jobtype'):
            data_rem['run_type'] = line.split()[1].lower()
        elif line.lower().startswith('method'):
            data_rem['lot'] = line.split()[1].lower()
        elif line.lower().startswith('unrestricted'):
            data_rem['unrestricted'] = bool(line.split()[1])
            data_rem['unrestricted'] = bool(strtobool(line.split()[1]))
        elif line.split()[0].lower() == 'basis':
            data_rem['obasis_name'] = line.split()[1].lower()
        elif line.lower().startswith('symmetry'):
            data_rem['symm'] = bool(strtobool(line.split()[1]))
    return data_rem


def _helper_electron(lit: LineIterator):
    """Load electron information from Q-Chem log out file format."""
    next(lit)
    next(lit)
    # atomic numbers and atomic coordinates (converted to A.U)
    atom_symbols = []
    atcoords = []
    for line in lit:
        if line.strip().startswith('-------------'):
            break
        atom_symbols.append(line.strip().split()[1])
        atcoords.append([float(i) for i in line.strip().split()[2:]])
    atnums = np.array([sym2num[i] for i in atom_symbols])
    atcoords = np.array(atcoords) * angstrom
    nuclear_repulsion_energy = float(next(lit).strip().split()[-2])
    # number of num alpha electron and beta elections
    line = next(lit).strip().split()
    alpha_elec = int(line[2])
    beta_elec = int(line[5])
    # number of basis
    next(lit)
    nbasis = int(next(lit).strip().split()[-3])

    elec_info = namedtuple('elec_info',
                           ['atnums', 'alpha_elec', 'beta_elec', 'nbasis',
                            'nuclear_repulsion_energy', 'atcoords'])

    return elec_info(atnums, alpha_elec, beta_elec, nbasis, nuclear_repulsion_energy, atcoords)


def _helper_energy(lit: LineIterator):
    for line in lit:
        if line.strip().endswith('Convergence criterion met'):
            energy = float(line.strip().split()[1])
            break
    return energy


def _helper_orbital_energies_restricted(lit: LineIterator) -> Tuple:
    """Load occupied and virtual orbital energies for restricted calculation."""
    # alpha occupied MOs
    mo_a_occupied = _helper_section('-- Occupied --', '-- Virtual --', lit, backward=True)
    # alpha unoccupied MOs
    mo_a_unoccupied = _helper_section('-- Virtual --', '-' * 62, lit, backward=False)
    return mo_a_occupied, mo_a_unoccupied


def _helper_orbital_energies_unrestricted(lit: LineIterator) -> Tuple:
    """Load occupied and virtual orbital energies for unrestricted calculation."""
    # alpha occupied MOs
    mo_a_occupied = _helper_section('-- Occupied --', '-- Virtual --', lit, backward=True)
    # alpha unoccupied MOs
    mo_a_unoccupied = _helper_section('-- Virtual --', '', lit, backward=False)
    # beta occupied MOs
    mo_b_occupied = _helper_section('-- Occupied --', '-- Virtual --', lit, backward=True)
    # beta unoccupied MOs
    mo_b_unoccupied = _helper_section('-- Virtual --', '-' * 62, lit, backward=False)
    return mo_a_occupied, mo_b_occupied, mo_a_unoccupied, mo_b_unoccupied


def _helper_section(start: str, end: str, lit: LineIterator, backward: bool = False) -> np.ndarray:
    """Load data between starting and ending strings."""
    data = []
    for line in lit:
        line_str = line.strip()
        if line_str == start:
            break
    for line in lit:
        if line.strip() != end:
            data.extend(line.strip().split())
        else:
            break
    if backward:
        lit.back(line)
    return np.array(data, dtype=np.float)


def _helper_mulliken(lit: LineIterator) -> np.ndarray:
    """Load mulliken net atomic charges."""
    while True:
        line = next(lit).strip()
        if line.startswith('------'):
            break
    mulliken_charges = []
    for line in lit:
        if line.strip().startswith('--------'):
            break
        else:
            mulliken_charges.append(line.strip().split()[2])
    return np.array(mulliken_charges, dtype=np.float)


def _helper_dipole_moments(lit: LineIterator) -> Tuple:
    """Load cartesian multiple moments."""
    for line in lit:
        if line.strip().startswith('Dipole Moment (Debye)'):
            break
    # parse dipole moment (only load the float numbers)
    dipole = next(lit).strip().split()
    dipole = np.array([float(dipole) for idx, dipole in enumerate(dipole) if idx % 2 != 0])
    # parse total dipole moment
    dipole_tol = float(next(lit).strip().split()[-1])
    # parse quadrupole moment
    next(lit)
    quadrupole = next(lit).strip().split()
    quadrupole.extend(next(lit).strip().split())
    quadrupole = np.array([float(dipole) for idx, dipole in enumerate(quadrupole) if idx % 2 != 0])
    return dipole, quadrupole, dipole_tol


def _helper_polar(lit: LineIterator) -> np.ndarray:
    """Load polarizability matrix."""
    next(lit)
    polarizability_tensor = []
    for line in lit:
        if line.strip().startswith('Calculating analytic Hessian'):
            break
        polarizability_tensor.append(line.strip().split()[1:])
    return np.array(polarizability_tensor, dtype=np.float)


def _helper_hessian(lit: LineIterator, natoms: int) -> np.ndarray:
    """Load hessian matrix."""
    # hessian in Cartesian coordinates, shape(3 * natom, 3 * natom)
    col_idx = [int(i) for i in next(lit).strip().split()]
    hessian = np.empty((natoms * 3, natoms * 3), dtype=object)
    for line in lit:
        if line.strip().startswith('****************'):
            break
        if not line.startswith('            '):
            line_list = line.strip().split()
            row_idx = int(line_list[0]) - 1
            hessian[row_idx, col_idx[0] - 1:col_idx[-1]] = line_list[1:]
        else:
            col_idx = [int(i) for i in line.strip().split()]
    return hessian.astype(np.float)


def _helper_vibrational(lit: LineIterator) -> Tuple:
    """Load vibrational analysis."""
    for line in lit:
        if line.strip().startswith('This Molecule has'):
            break
    # pylint: disable= W0631
    imaginary_freq = int(line.strip().split()[3])
    vib_energy = float(next(lit).strip().split()[-2])
    next(lit)
    atmasses = []
    for line in lit:
        if line.strip().startswith('Molecular Mass:'):
            break
        atmasses.append(line.strip().split()[-1])
    atmasses = np.array(atmasses, dtype=np.float)
    return imaginary_freq, vib_energy, atmasses


def _helper_thermo(lit: LineIterator) -> Tuple:
    """Load thermodynamics properties."""
    enthalpy_dict = {}
    entropy_dict = {}
    for line in lit:
        line_str = line.strip()
        if line_str.startswith('Archival summary:'):
            break
        if line_str.startswith('Translational Enthalpy'):
            enthalpy_dict['trans_enthalpy'] = float(line_str.split()[-2])
        elif line_str.startswith('Rotational Enthalpy'):
            enthalpy_dict['rot_enthalpy'] = float(line_str.split()[-2])
        elif line_str.startswith('Vibrational Enthalpy'):
            enthalpy_dict['vib_enthalpy'] = float(line_str.split()[-2])
        elif line_str.startswith('Total Enthalpy'):
            enthalpy_dict['enthalpy_total'] = float(line_str.split()[-2])
        elif line_str.startswith('Translational Entropy'):
            entropy_dict['trans_entropy'] = float(line_str.split()[-2])
        elif line_str.startswith('Rotational Entropy'):
            entropy_dict['rot_entropy'] = float(line_str.split()[-2])
        elif line_str.startswith('Vibrational Entropy'):
            entropy_dict['vib_entropy'] = float(line_str.split()[-2])
        elif line_str.startswith('Total Entropy'):
            entropy_dict['entropy_total'] = float(line_str.split()[-2])
    return enthalpy_dict, entropy_dict


def _helper_eda(lit: LineIterator) -> dict:
    """Load Energy decomposition information"""
    next(lit)
    eda2_dic = {}
    for line in lit:
        if line.startswith('  Orthogonal Fragment Subspace Decomposition'):
            next(lit)
            for line_2 in lit:
                if line_2.startswith('     --------------------'):
                    break
                else:
                    info = line_2.strip().split()
                    if info[0] in ['E_elec', 'E_pauli', 'E_disp']:
                        eda2_dic[info[0].lower()] = float(info[4])
        elif line.startswith('     Terms summing to E_pauli'):
            next(lit)
            pauli = []
            for line_2 in lit:
                if line_2.startswith('  --------------------'):
                    break
                else:
                    info = line_2.strip().split()
                    pauli.append(float(info[3]))
            eda2_dic['e_pauli'] = np.array(pauli)
        elif line.startswith('  Classical Frozen Decomposition'):
            next(lit)
            for line_2 in lit:
                if line_2.startswith('  --------------------'):
                    break
                else:
                    info = line_2.strip().split()
                    if info[0] in ['E_cls_elec', 'E_cls_pauli']:
                        eda2_dic[info[0].lower()] = float(info[5])
                    elif info[0].split("[")[1] == 'E_mod_pauli':
                        eda2_dic[info[0].split("[")[1].lower()] = float(info[5])

        elif line.startswith('Simplified EDA Summary'):
            next(lit)
            for line_2 in lit:
                if line_2.startswith('--------------------'):
                    break
                else:
                    info = line_2.strip().split()
                    if info[0] in ['PREPARATION', 'FROZEN', 'DISPERSION', 'POLARIZATION', 'TOTAL']:
                        eda2_dic[info[0].lower()] = float(info[1])
                    elif info[0].split("[")[-1] == 'PAULI':
                        eda2_dic[info[0].split("[")[-1].lower()] = float(info[1].split("]")[0])
                    elif info[0] == 'CHARGE':
                        eda2_dic[info[0].lower() + ' ' + info[1].lower()] = float(info[2])
        elif line.startswith(' --------------------------------------------------------------'):
            break

    return eda2_dic<|MERGE_RESOLUTION|>--- conflicted
+++ resolved
@@ -37,12 +37,9 @@
 PATTERNS = ['*.qchemlog']
 
 
-@document_load_one("qchemlog", ['atcoords', 'atmasses', 'atnums', 'energy', 'g_rot',
-<<<<<<< HEAD
-                                'mo', 'lot', 'nelec', 'obasis_name', 'run_type', 'extra'],
-=======
-                                'mo', 'lot', 'obasis_name', 'run_type', 'extra'],
->>>>>>> ced78e6b
+@document_load_one("qchemlog",
+                   ['atcoords', 'atmasses', 'atnums', 'energy', 'g_rot', 'mo',
+                    'lot', 'obasis_name', 'run_type', 'extra'],
                    ['athessian'])
 def load_one(lit: LineIterator) -> dict:
     """Do not edit this docstring. It will be overwritten."""
@@ -131,13 +128,6 @@
             # Read until the end of the file.
             break
 
-<<<<<<< HEAD
-=======
-        # get the atomic information
-        if line.startswith('$molecule'):
-            data['atnums'], data['atcoords'] = _helper_atoms(lit)
-            data['natom'] = len(data['atnums'])
->>>>>>> ced78e6b
         # job specifications
         if line.startswith('$rem') and 'run_type' not in data:
             data.update(_helper_job(lit))
@@ -199,26 +189,6 @@
     return data
 
 
-<<<<<<< HEAD
-=======
-def _helper_atoms(lit: LineIterator) -> Tuple:
-    """Load list of coordinates from an Q-Chem log output file format."""
-    # Skip line with net charge and spin multiplicity
-    next(lit)
-    # atomic numbers and atomic coordinates (in Angstrom)
-    atom_symbols = []
-    atcoords = []
-    for line in lit:
-        if line.strip() == '$end':
-            break
-        atom_symbols.append(line.strip().split()[0])
-        atcoords.append([float(i) for i in line.strip().split()[1:]])
-    atnums = np.array([sym2num[i] for i in atom_symbols])
-    atcoords = np.array(atcoords)
-    return atnums, atcoords
-
-
->>>>>>> ced78e6b
 def _helper_job(lit: LineIterator) -> Tuple:
     """Load job specifications from Q-Chem log out file format."""
     data_rem = {}
